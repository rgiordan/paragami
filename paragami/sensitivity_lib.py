##########################################################################
# Functions for evaluating the sensitivity of optima to hyperparameters. #
##########################################################################

import autograd
import autograd.numpy as np
from copy import deepcopy
from math import factorial
import scipy as sp
import scipy.sparse
from scipy.linalg import cho_factor, cho_solve
from scipy.sparse import coo_matrix
import warnings

from .function_patterns import FlattenFunctionInput

#############################################
# !!!!!!!!!!!!!!!!!!!!!!!!!!!!!!!!!!!!!!!!!!#
# This will soon be moved to vittles.       #
# Do not develop in paragami!               #
#############################################

class HessianSolver:
    """A class to provide a common interface for solving :math:`H^{-1} g`.
    """
    def __init__(self, h, method):
        """
        Parameters
        -------------
        h : `numpy.ndarray` or `scipy.sparse` matrix
            The "Hessian" matrix for sensitivity analysis.
        method : {'factorization', 'cg'}
            How to solve the system.  `factorization` uses a Cholesky decomposition,
            and `cg` uses conjugate gradient.
        """
        self.__valid_methods = [ 'factorization', 'cg' ]
        if method not in self.__valid_methods:
            raise ValueError('method must be one of {}'.format(self.__valid_methods))
        self._method = method
        self.set_h(h)
        self.set_cg_options({})

    def set_h(self, h):
        """Set the Hessian matrix.
        """
        self._h = h
        self._sparse = sp.sparse.issparse(h)
        if self._method == 'factorization':
            if self._sparse:
                self._solve_h = sp.sparse.linalg.factorized(self._h)
            else:
                self._h_chol = sp.linalg.cho_factor(self._h)
        elif self._method == 'cg':
            self._linop = sp.sparse.linalg.aslinearoperator(self._h)
        else:
            raise ValueError('Unknown method {}'.format(self._method))

    def set_cg_options(self, cg_opts):
        """Set the cg options as a dictionary.

        Parameters
        -------------
        cg_opts : `dict`
            A dictionary of keyword options to be passed to
            `scipy.sparse.linalg.cg`.  If ``method`` is not ``cg``, these will be
            ignored.
        """
        self._cg_opts = cg_opts

    def solve(self, v):
        """Solve the linear system :math:`H{-1} v`.

        Parameters
        ------------
        v : `numpy.ndarray`
            A numpy array.

        Returns
        --------
        h_inv_v : `numpy.ndarray`
            The value of :math:`H{-1} v`.
        """
        if self._method == 'factorization':
            if self._sparse:
                return self._solve_h(v)
            else:
                return sp.linalg.cho_solve(self._h_chol, v)
        elif self._method == 'cg':
            cg_result = sp.sparse.linalg.cg(self._linop, v, **self._cg_opts)
            if cg_result[1] != 0:
                warnings.warn('CG exited with error code {}'.format(cg_result[1]))
            return cg_result[0]

        else:
            raise ValueError('Unknown method {}'.format(self._method))



##############
# LRVB class #
##############

class LinearResponseCovariances:
    """
    Calculate linear response covariances of a variational distribution.

    Let :math:`q(\\theta | \\eta)` be a class of probability distribtions on
    :math:`\\theta` where the class is parameterized by the real-valued vector
    :math:`\\eta`.  Suppose that we wish to approximate a distribution
    :math:`q(\\theta | \\eta^*) \\approx p(\\theta)` by solving an optimization
    problem :math:`\\eta^* = \\mathrm{argmin} f(\\eta)`.  For example, :math:`f`
    might be a measure of distance between :math:`q(\\theta | \\eta)` and
    :math:`p(\\theta)`.  This class uses the sensitivity of the optimal
    :math:`\\eta^*` to estimate the covariance
    :math:`\\mathrm{Cov}_p(g(\\theta))`. This covariance estimate is called the
    "linear response covariance".

    In this notation, the arguments to the class mathods are as follows.
    :math:`f` is ``objective_fun``, :math:`\\eta^*` is ``opt_par_value``, and
    the function ``calculate_moments`` evaluates :math:`\\mathbb{E}_{q(\\theta |
    \\eta)}[g(\\theta)]` as a function of :math:`\\eta`.

    Methods
    ------------
    set_base_values:
        Set the base values, :math:`\\eta^*` that optimizes the
        objective function.
    get_hessian_at_opt:
        Return the Hessian of the objective function evaluated at the optimum.
    get_hessian_cholesky_at_opt:
        Return the Cholesky decomposition of the Hessian of the objective
        function evaluated at the optimum.
    get_lr_covariance:
        Return the linear response covariance of a given moment.
    """
    def __init__(
        self,
        objective_fun,
        opt_par_value,
        validate_optimum=False,
        hessian_at_opt=None,
        factorize_hessian=True,
        grad_tol=1e-8):
        """
        Parameters
        --------------
        objective_fun: Callable function
            A callable function whose optimum parameterizes an approximate
            Bayesian posterior.  The function must take as a single
            argument a numeric vector, ``opt_par``.
        opt_par_value:
            The value of ``opt_par`` at which ``objective_fun`` is optimized.
        validate_optimum: Boolean
            When setting the values of ``opt_par``, check
            that ``opt_par`` is, in fact, a critical point of
            ``objective_fun``.
        hessian_at_opt: Numeric matrix (optional)
            The Hessian of ``objective_fun`` at the optimum.  If not specified,
            it is calculated using automatic differentiation.
        factorize_hessian: Boolean
            If ``True``, solve the required linear system using a Cholesky
            factorization.  If ``False``, use the conjugate gradient algorithm
            to avoid forming or inverting the Hessian.
        grad_tol: Float
            The tolerance used to check that the gradient is approximately
            zero at the optimum.
        """

<<<<<<< HEAD
        warnings.warn('This is now implemented in the vittles package.',
                      DeprecationWarning)

=======
        warnings.warn(
            'This class is being moved to the vittles package.',
            DeprecationWarning)
>>>>>>> 36e4369b
        self._obj_fun = objective_fun
        self._obj_fun_grad = autograd.grad(self._obj_fun, argnum=0)
        self._obj_fun_hessian = autograd.hessian(self._obj_fun, argnum=0)
        self._obj_fun_hvp = autograd.hessian_vector_product(
            self._obj_fun, argnum=0)

        self._grad_tol = grad_tol

        self.set_base_values(
            opt_par_value, hessian_at_opt,
            factorize_hessian, validate=validate_optimum)

    def set_base_values(self,
                        opt_par_value,
                        hessian_at_opt,
                        factorize_hessian=True,
                        validate=True,
                        grad_tol=None):
        if grad_tol is None:
            grad_tol = self._grad_tol

        # Set the values of the optimal parameters.
        self._opt0 = deepcopy(opt_par_value)

        # Set the values of the Hessian at the optimum.
        if hessian_at_opt is None:
            self._hess0 = self._obj_fun_hessian(self._opt0)
        else:
            self._hess0 = hessian_at_opt

        method = 'factorization' if factorize_hessian else 'cg'
        self.hess_solver = HessianSolver(self._hess0, method)

        if validate:
            # Check that the gradient of the objective is zero at the optimum.
            grad0 = self._obj_fun_grad(self._opt0)
            newton_step = -1 * self.hess_solver.solve(grad0)

            newton_step_norm = np.linalg.norm(newton_step)
            if newton_step_norm > grad_tol:
                err_msg = \
                    'The gradient is not zero at the putatively optimal ' + \
                    'values.  ||newton_step|| = {} > {} = grad_tol'.format(
                        newton_step_norm, grad_tol)
                raise ValueError(err_msg)

    # Methods:
    def get_hessian_at_opt(self):
        return self._hess0

    def get_lr_covariance_from_jacobians(self,
                                         moment_jacobian1,
                                         moment_jacobian2):
        """
        Get the linear response covariance between two vectors of moments.

        Parameters
        ------------
        moment_jacobian1: 2d numeric array.
            The Jacobian matrix of a map from a value of
            ``opt_par`` to a vector of moments of interest.  Following
            standard notation for Jacobian matrices, the rows should
            correspond to moments and the columns to elements of
            a flattened ``opt_par``.
        moment_jacobian2: 2d numeric array.
            Like ``moment_jacobian1`` but for the second vector of moments.

        Returns
        ------------
        Numeric matrix
            If ``moment_jacobian1(opt_par)`` is the Jacobian
            of :math:`\mathbb{E}_q[g_1(\\theta)]` and
            ``moment_jacobian2(opt_par)``
            is the Jacobian of  :math:`\mathbb{E}_q[g_2(\\theta)]` then this
            returns the linear response estimate of
            :math:`\\mathrm{Cov}_p(g_1(\\theta), g_2(\\theta))`.
        """

        if moment_jacobian1.ndim != 2:
            raise ValueError('moment_jacobian1 must be a 2d array.')

        if moment_jacobian2.ndim != 2:
            raise ValueError('moment_jacobian2 must be a 2d array.')

        if moment_jacobian1.shape[1] != len(self._opt0):
            err_msg = ('The number of rows of moment_jacobian1 must match' +
                       'the dimension of the optimization parameter. ' +
                       'Expected {} rows, but got shape = {}').format(
                         len(self._opt0), moment_jacobian1.shape)
            raise ValueError(err_msg)

        if moment_jacobian2.shape[1] != len(self._opt0):
            err_msg = ('The number of rows of moment_jacobian2 must match' +
                       'the dimension of the optimization parameter. ' +
                       'Expected {} rows, but got shape = {}').format(
                         len(self._opt0), moment_jacobian2.shape)
            raise ValueError(err_msg)

        # return moment_jacobian1 @ cho_solve(
        #     self._hess0_chol, moment_jacobian2.T)
        return moment_jacobian1 @ self.hess_solver.solve(moment_jacobian2.T)

    def get_moment_jacobian(self, calculate_moments):
        """
        The Jacobian matrix of a map from ``opt_par`` to a vector of
        moments of interest.

        Parameters
        ------------
        calculate_moments: Callable function
            A function that takes the folded ``opt_par`` as a single argument
            and returns a numeric vector containing posterior moments of
            interest.

        Returns
        ----------
        Numeric matrix
            The Jacobian of the moments.
        """
        calculate_moments_jacobian = autograd.jacobian(calculate_moments)
        return calculate_moments_jacobian(self._opt0)

    def get_lr_covariance(self, calculate_moments):
        """
        Get the linear response covariance of a vector of moments.

        Parameters
        ------------
        calculate_moments: Callable function
            A function that takes the folded ``opt_par`` as a single argument
            and returns a numeric vector containing posterior moments of
            interest.

        Returns
        ------------
        Numeric matrix
            If ``calculate_moments(opt_par)`` returns
            :math:`\\mathbb{E}_q[g(\\theta)]`
            then this returns the linear response estimate of
            :math:`\\mathrm{Cov}_p(g(\\theta))`.
        """

        moment_jacobian = self.get_moment_jacobian(calculate_moments)
        return self.get_lr_covariance_from_jacobians(
            moment_jacobian, moment_jacobian)


class HyperparameterSensitivityLinearApproximation:
    """
    Linearly approximate dependence of an optimum on a hyperparameter.

    Suppose we have an optimization problem in which the objective
    depends on a hyperparameter:

    .. math::

        \hat{\\theta} = \mathrm{argmin}_{\\theta} f(\\theta, \\lambda).

    The optimal parameter, :math:`\hat{\\theta}`, is a function of
    :math:`\\lambda` through the optimization problem.  In general, this
    dependence is complex and nonlinear.  To approximate this dependence,
    this class uses the linear approximation:

    .. math::

        \hat{\\theta}(\\lambda) \\approx \hat{\\theta}(\\lambda_0) +
            \\frac{d\hat{\\theta}}{d\\lambda}|_{\\lambda_0}
                (\\lambda - \\lambda_0).

    In terms of the arguments to this function,
    :math:`\\theta` corresponds to ``opt_par``,
    :math:`\\lambda` corresponds to ``hyper_par``,
    and :math:`f` corresponds to ``objective_fun``.

    Methods
    ------------
    set_base_values:
        Set the base values, :math:`\\lambda_0` and
        :math:`\\theta_0 := \hat\\theta(\\lambda_0)`, at which the linear
        approximation is evaluated.
    get_dopt_dhyper:
        Return the Jacobian matrix
        :math:`\\frac{d\hat{\\theta}}{d\\lambda}|_{\\lambda_0}` in flattened
        space.
    get_hessian_at_opt:
        Return the Hessian of the objective function in the
        flattened space.
    predict_opt_par_from_hyper_par:
        Use the linear approximation to predict
        the value of ``opt_par`` from a value of ``hyper_par``.
    """
    def __init__(
        self,
        objective_fun,
        opt_par_value, hyper_par_value,
        validate_optimum=False,
        hessian_at_opt=None,
        cross_hess_at_opt=None,
        factorize_hessian=True,
        hyper_par_objective_fun=None,
        grad_tol=1e-8):
        """
        Parameters
        --------------
        objective_fun : `callable`
            The objective function taking two positional arguments,
            - ``opt_par``: The parameter to be optimized (`numpy.ndarray` (N,))
            - ``hyper_par``: A hyperparameter (`numpy.ndarray` (N,))
            and returning a real value to be minimized.
        opt_par_value :  `numpy.ndarray` (N,)
            The value of ``opt_par`` at which ``objective_fun`` is
            optimized for the given value of ``hyper_par_value``.
        hyper_par_value : `numpy.ndarray` (M,)
            The value of ``hyper_par`` at which ``opt_par`` optimizes
            ``objective_fun``.
        validate_optimum : `bool`, optional
            When setting the values of ``opt_par`` and ``hyper_par``, check
            that ``opt_par`` is, in fact, a critical point of
            ``objective_fun``.
        hessian_at_opt : `numpy.ndarray` (N,N), optional
            The Hessian of ``objective_fun`` at the optimum.  If not specified,
            it is calculated using automatic differentiation.
        cross_hess_at_opt : `numpy.ndarray`  (N, M)
            Optional.  The second derivative of the objective with respect to
            ``input_val`` then ``hyper_val``.
            If not specified it is calculated at initialization.
        factorize_hessian : `bool`, optional
            If ``True``, solve the required linear system using a Cholesky
            factorization.  If ``False``, use the conjugate gradient algorithm
            to avoid forming or inverting the Hessian.
        hyper_par_objective_fun : `callable`, optional
            The part of ``objective_fun`` depending on both ``opt_par`` and
            ``hyper_par``.  The arguments must be the same as
            ``objective_fun``:
            - ``opt_par``: The parameter to be optimized (`numpy.ndarray` (N,))
            - ``hyper_par``: A hyperparameter (`numpy.ndarray` (N,))
            This can be useful if only a small part of the objective function
            depends on both ``opt_par`` and ``hyper_par``.  If not specified,
            ``objective_fun`` is used.
        grad_tol : `float`, optional
            The tolerance used to check that the gradient is approximately
            zero at the optimum.
        """

<<<<<<< HEAD
        warnings.warn('This is now implemented in the vittles package.',
                      DeprecationWarning)
=======
        warnings.warn(
            'This class is being moved to the vittles package.',
            DeprecationWarning)
>>>>>>> 36e4369b

        self._objective_fun = objective_fun
        self._obj_fun_grad = autograd.grad(self._objective_fun, argnum=0)
        self._obj_fun_hessian = autograd.hessian(self._objective_fun, argnum=0)
        self._obj_fun_hvp = autograd.hessian_vector_product(
            self._objective_fun, argnum=0)

        if hyper_par_objective_fun is None:
            self._hyper_par_objective_fun = self._objective_fun
            self._hyper_obj_fun = self._objective_fun
        else:
            self._hyper_par_objective_fun = hyper_par_objective_fun

        # TODO: is this the right default order?  Make this flexible.
        self._hyper_obj_fun_grad = \
            autograd.grad(self._hyper_par_objective_fun, argnum=0)
        self._hyper_obj_cross_hess = autograd.jacobian(
            self._hyper_obj_fun_grad, argnum=1)

        self._grad_tol = grad_tol

        self.set_base_values(
            opt_par_value, hyper_par_value,
            hessian_at_opt, cross_hess_at_opt,
            factorize_hessian,
            validate_optimum=validate_optimum,
            grad_tol=self._grad_tol)

    def set_base_values(self,
                        opt_par_value, hyper_par_value,
                        hessian_at_opt, cross_hess_at_opt,
                        factorize_hessian,
                        validate_optimum=True, grad_tol=None):

        # Set the values of the optimal parameters.
        self._opt0 = deepcopy(opt_par_value)
        self._hyper0 = deepcopy(hyper_par_value)

        # Set the values of the Hessian at the optimum.
        if hessian_at_opt is None:
            self._hess0 = self._obj_fun_hessian(self._opt0, self._hyper0)
        else:
            self._hess0 = hessian_at_opt
        if self._hess0.shape != (len(self._opt0), len(self._opt0)):
            raise ValueError('``hessian_at_opt`` is the wrong shape.')

        method = 'factorization' if factorize_hessian else 'cg'
        self.hess_solver = HessianSolver(self._hess0, method)

        if validate_optimum:
            if grad_tol is None:
                grad_tol = self._grad_tol

            # Check that the gradient of the objective is zero at the optimum.
            grad0 = self._obj_fun_grad(self._opt0, self._hyper0)
            newton_step = -1 * self.hess_solver.solve(grad0)

            newton_step_norm = np.linalg.norm(newton_step)
            if newton_step_norm > grad_tol:
                err_msg = \
                    'The gradient is not zero at the putatively optimal ' + \
                    'values.  ||newton_step|| = {} > {} = grad_tol'.format(
                        newton_step_norm, grad_tol)
                raise ValueError(err_msg)

        if cross_hess_at_opt is None:
            self._cross_hess = self._hyper_obj_cross_hess(self._opt0, self._hyper0)
        else:
            self._cross_hess = cross_hess_at_opt
        if self._cross_hess.shape != (len(self._opt0), len(self._hyper0)):
            raise ValueError('``cross_hess_at_opt`` is the wrong shape.')

        self._sens_mat = -1 * self.hess_solver.solve(self._cross_hess)


    # Methods:
    def get_dopt_dhyper(self):
        return self._sens_mat

    def get_hessian_at_opt(self):
        return self._hess0

    def predict_opt_par_from_hyper_par(self, new_hyper_par_value):
        """
        Predict ``opt_par`` using the linear approximation.

        Parameters
        ------------
        new_hyper_par_value: `numpy.ndarray` (M,)
            The value of ``hyper_par`` at which to approximate ``opt_par``.
        """
        return \
            self._opt0 + \
            self._sens_mat @ (new_hyper_par_value - self._hyper0)


################################
# Higher-order approximations. #
################################
class ParametricSensitivityTaylorExpansion(object):
    def __init__(self, objective_function,
                 input_val0, hyper_val0, order,
                 hess0=None,
                 hyper_par_objective_function=None):
<<<<<<< HEAD
        raise NotImplementedError(
            'This class is now implemented in the ``vittles`` package.')
=======
        """
        Parameters
        ------------------
        objective_function : `callable`
            The optimization objective as a function of two arguments
            (eta, eps), where eta is the parameter that is optimized and
            eps is a hyperparameter.
        input_val0 : `numpy.ndarray` (N,)
            The value of ``input_par`` at the optimum.
        hyper_val0 : `numpy.ndarray` (M,)
            The value of ``hyper_par`` at which ``input_val0`` was found.
        order : `int`
            The maximum order of the Taylor series to be calculated.
        hess0 : `numpy.ndarray` (N, N)
            Optional.  The Hessian of the objective at
            (``input_val0``, ``hyper_val0``).
            If not specified it is calculated at initialization.
        hyper_par_objective_function : `callable`
            Optional.  A function containing the dependence
            of ``objective_function`` on the hyperparameter.  Sometimes
            only a small, easily calculated part of the objective depends
            on the hyperparameter, and by specifying
            ``hyper_par_objective_function`` the
            necessary calculations can be more efficient.  If
            unset, ``objective_function`` is used.
        """
        warnings.warn(
            'This class is being moved to the vittles package.',
            DeprecationWarning)

        warnings.warn(
            'The ParametricSensitivityTaylorExpansion is experimental.')
        self._objective_function = objective_function
        self._objective_function_hessian = \
            autograd.hessian(self._objective_function, argnum=0)

        # In order to calculate derivatives d^kinput_dhyper^k, we will be
        # Taylor expanding the gradient of the objective with respect to eta.
        self._objective_function_eta_grad = \
            autograd.grad(self._objective_function, argnum=0)

        if hyper_par_objective_function is None:
            self._hyper_par_objective_function = self._objective_function
        else:
            self._hyper_par_objective_function = hyper_par_objective_function

        self.set_base_values(input_val0, hyper_val0, hess0=hess0)
        self._set_order(order)

    def set_base_values(self, input_val0, hyper_val0, hess0=None):
        """
        Set the values at which the Taylor series is to be evaluated.

        Parameters
        ---------------
        input_val0: `numpy.ndarray` (N,)
            The value of input_par at the optimum.
        hyper_val0: `numpy.ndarray` (M,)
            The value of hyper_par at which input_val0 was found.
        hess0: `numpy.ndarray` (N, N)
            Optional.  The Hessian of the objective at (input_val0, hyper_val0).
            If not specified it is calculated at initialization.
        """
        self._input_val0 = deepcopy(input_val0)
        self._hyper_val0 = deepcopy(hyper_val0)

        if hess0 is None:
            self._hess0 = \
                self._objective_function_hessian(
                    self._input_val0, self._hyper_val0)
        else:
            self._hess0 = hess0

        # TODO: if the objective function returns a 1-d array and not a
        # float then the Cholesky decomposition will fail because
        # the Hessian will have an extra dimension.  This is a confusing
        # error that we could catch explicitly at the cost of an extra
        # function evaluation.  Is it worth it?
        self.hess_solver = HessianSolver(self._hess0, 'factorization')

    # Get a function returning the next derivative from the Taylor terms dterms.
    def _get_dkinput_dhyperk_from_terms(self, dterms):
        def dkinput_dhyperk(input_val, hyper_val, dhyper, tolerance=1e-8):
            if tolerance is not None:
                # Make sure you're evaluating sensitivity at the base parameters.
                assert np.max(np.abs(input_val - self._input_val0)) <= tolerance
                assert np.max(np.abs(hyper_val - self._hyper_val0)) <= tolerance
            return evaluate_dketa_depsk(
                self.hess_solver, dterms,
                self._input_val0, self._hyper_val0, dhyper)
        return dkinput_dhyperk

    def _differentiate_terms(self, dterms, eval_next_eta_deriv):
        dterms_derivs = []
        for term in dterms:
            dterms_derivs += term.differentiate(eval_next_eta_deriv)
        return _consolidate_terms(dterms_derivs)

    def _set_order(self, order):
        self._order = order

        # You need one more gradient derivative than the order of the Taylor
        # approximation.
        self._eval_g_derivs = _generate_two_term_fwd_derivative_array(
            self._objective_function_eta_grad, order=self._order + 1)

        self._taylor_terms_list = \
            [ _get_taylor_base_terms(self._eval_g_derivs) ]
        self._dkinput_dhyperk_list = []
        for k in range(self._order - 1):
            next_dkinput_dhyperk = \
                self._get_dkinput_dhyperk_from_terms(
                    self._taylor_terms_list[k])
            next_taylor_terms = \
                self._differentiate_terms(
                    self._taylor_terms_list[k], next_dkinput_dhyperk)
            self._dkinput_dhyperk_list.append(next_dkinput_dhyperk)
            self._taylor_terms_list.append(next_taylor_terms)

        self._dkinput_dhyperk_list.append(
            self._get_dkinput_dhyperk_from_terms(
                self._taylor_terms_list[self._order - 1]))

    def evaluate_dkinput_dhyperk(self, dhyper, k):
        """
        Evaluate the derivative d^k input / d hyper^k in the direction dhyper.

        Parameters
        --------------
        dhyper: `numpy.ndarray` (N, )
            The direction ``new_hyper_val - hyper_val0`` in which to evaluate
            the directional derivative.
        k: `int`
            The order of the derivative.

        Returns
        ------------
            The value of the k^th derivative in the directoin dhyper.
        """
        if k <= 0:
            raise ValueError('k must be at least one.')
        if k > self._order:
            raise ValueError(
                'k must be no greater than the declared order={}'.format(
                    self._order))
        deriv_fun = self._dkinput_dhyperk_list[k - 1]
        return deriv_fun(self._input_val0, self._hyper_val0, dhyper)

    def evaluate_taylor_series(self, new_hyper_val,
                               add_offset=True, max_order=None,
                               sum_terms=True):
        """
        Evaluate the derivative ``d^k input / d hyper^k`` in the direction dhyper.

        Parameters
        --------------
        new_hyper_val: `numpy.ndarray` (N, )
            The new hyperparameter value at which to evaluate the
            Taylor series.
        add_offset: `bool`
            Optional.  Whether to add the initial constant input_val0 to the
            Taylor series.
        max_order: `int`
            Optional.  The order of the Taylor series.  Defaults to the
            ``order`` argument to ``__init__``.
        sum_terms: `bool`
            If ``True``, add the terms in the Taylor series.  If ``False``,
            return the terms as a list.

        Returns
        ------------
            The Taylor series approximation to ``input_val(new_hyper_val)`` if
            ``add_offset`` is ``True``, or to
            ``input_val(new_hyper_val) - input_val0`` if ``False``.  If
            ``sum_terms`` is ``True``, then a vector of the same length as
            ``input_val`` is returned.  Otherwise, an array of
            shape ``max_order + 1, len(input_val)`` is returned containing
            the terms of the Taylor series approximation.
        """
        if max_order is None:
            max_order = self._order
        if max_order <= 0:
            raise ValueError('max_order must be greater than zero.')
        if max_order > self._order:
            raise ValueError(
                'max_order must be no greater than the declared order={}'.format(
                    self._order))

        if add_offset:
            dinput = [self._input_val0]
        else:
            dinput = [0]
        dhyper = new_hyper_val - self._hyper_val0
        for k in range(1, max_order + 1):
            dinput.append(
                self.evaluate_dkinput_dhyperk(dhyper, k) / float(factorial(k)))

        dinput = np.array(dinput)
        if sum_terms:
            return np.sum(dinput, axis=0)
        else:
            return dinput
>>>>>>> 36e4369b



class SparseBlockHessian():
    def __init__(self, objective_function, sparsity_array):
<<<<<<< HEAD
        raise NotImplementedError(
            'This class is now implemented in the ``vittles`` package.')
=======
        """In terms of the class description, ``objective_function = f``,
        ``opt_par = x``, and ``sparsity_array`` describes
        the partition of ``x`` into :math:`(x_1, ..., x_G)`.

        Parameters
        ------------
        objective_function : `callable`
            An objective function of which to calculate a Hessian.   The
            argument should be

            - ``opt_par``: `numpy.ndarray` (N,) The optimization parameter.

        sparsity_array : `numpy.ndarray` (G, M)
            An array containing the indices of rows and columns of each block.
            The Hessian should contain ``G`` dense blocks, each of which
            is ``M`` by ``M``.  Each row of ``sparsity_array`` should contain
            the indices of the corresponding block.  There must be no repeated
            indices, and each block must be the same size.
        """
        warnings.warn(
            'This class is being moved to the vittles package.',
            DeprecationWarning)

        self._fun = objective_function
        self._sparsity_array = sparsity_array
        self._num_blocks = self._sparsity_array.shape[0]
        self._block_size = self._sparsity_array.shape[1]

        if len(np.unique(sparsity_array)) != len(sparsity_array.flatten()):
            raise ValueError(
                'The indices in ``sparsity array`` must be unique.')

        self._f_grad = autograd.grad(self._fun, argnum=0)
        self._f_fwd_hess = _append_jvp(self._f_grad, num_base_args=1)

    def _hess_summed_term(self, opt_par, ib):
        """``ib`` is the index within the block.
        """
        v = np.zeros_like(opt_par)
        v[self._sparsity_array[:, ib]] = 1
        return self._f_fwd_hess(opt_par, v)

    def get_block_hessian(self, opt_par, print_every=0):
        """Get the block Hessian at ``opt_par`` and ``weights``.

        Parmeters
        ----------
        opt_par : `numpy.ndarray`
            The argument to ``objective_function`` at which to evaluate
            the Hessian matrix.
        print_every : `int`, optional.
            How often to display progress.  If ``0``, nothing is printed.

        Returns
        --------
        hessian : `scipy.sparse.coo_matrix` (N, N)
            The block-sparse Hessian given by and ``sparsity_array``.
        """
        opt_par = np.atleast_1d(opt_par)
        if opt_par.ndim != 1:
            raise ValueError('``opt_par`` must be a vector.')

        mat_vals = [] # These will be the entries of the Hessian
        mat_rows = [] # These will be the row indices
        mat_cols = [] # These will be the column indices

        for ib in range(self._block_size):
            if print_every > 0:
                if ib % print_every == 0:
                    print('Block index {} of {}.'.format(ib, self._block_size))
            hess_prod = self._hess_summed_term(opt_par, ib)
            for b in range(self._num_blocks):
                hess_inds = self._sparsity_array[b, :]
                mat_vals.extend(hess_prod[hess_inds])
                mat_rows.extend(hess_inds)
                mat_cols.extend(np.full(self._block_size, hess_inds[ib]))
        if print_every > 0:
            print('Done differentiating.')

        d = len(opt_par)
        h_sparse = coo_matrix((mat_vals, (mat_rows, mat_cols)), (d, d))
        return h_sparse
>>>>>>> 36e4369b
<|MERGE_RESOLUTION|>--- conflicted
+++ resolved
@@ -166,15 +166,9 @@
             zero at the optimum.
         """
 
-<<<<<<< HEAD
-        warnings.warn('This is now implemented in the vittles package.',
-                      DeprecationWarning)
-
-=======
         warnings.warn(
             'This class is being moved to the vittles package.',
             DeprecationWarning)
->>>>>>> 36e4369b
         self._obj_fun = objective_fun
         self._obj_fun_grad = autograd.grad(self._obj_fun, argnum=0)
         self._obj_fun_hessian = autograd.hessian(self._obj_fun, argnum=0)
@@ -419,14 +413,9 @@
             zero at the optimum.
         """
 
-<<<<<<< HEAD
-        warnings.warn('This is now implemented in the vittles package.',
-                      DeprecationWarning)
-=======
         warnings.warn(
             'This class is being moved to the vittles package.',
             DeprecationWarning)
->>>>>>> 36e4369b
 
         self._objective_fun = objective_fun
         self._obj_fun_grad = autograd.grad(self._objective_fun, argnum=0)
@@ -526,307 +515,18 @@
 ################################
 # Higher-order approximations. #
 ################################
+
 class ParametricSensitivityTaylorExpansion(object):
     def __init__(self, objective_function,
                  input_val0, hyper_val0, order,
                  hess0=None,
                  hyper_par_objective_function=None):
-<<<<<<< HEAD
         raise NotImplementedError(
             'This class is now implemented in the ``vittles`` package.')
-=======
-        """
-        Parameters
-        ------------------
-        objective_function : `callable`
-            The optimization objective as a function of two arguments
-            (eta, eps), where eta is the parameter that is optimized and
-            eps is a hyperparameter.
-        input_val0 : `numpy.ndarray` (N,)
-            The value of ``input_par`` at the optimum.
-        hyper_val0 : `numpy.ndarray` (M,)
-            The value of ``hyper_par`` at which ``input_val0`` was found.
-        order : `int`
-            The maximum order of the Taylor series to be calculated.
-        hess0 : `numpy.ndarray` (N, N)
-            Optional.  The Hessian of the objective at
-            (``input_val0``, ``hyper_val0``).
-            If not specified it is calculated at initialization.
-        hyper_par_objective_function : `callable`
-            Optional.  A function containing the dependence
-            of ``objective_function`` on the hyperparameter.  Sometimes
-            only a small, easily calculated part of the objective depends
-            on the hyperparameter, and by specifying
-            ``hyper_par_objective_function`` the
-            necessary calculations can be more efficient.  If
-            unset, ``objective_function`` is used.
-        """
-        warnings.warn(
-            'This class is being moved to the vittles package.',
-            DeprecationWarning)
-
-        warnings.warn(
-            'The ParametricSensitivityTaylorExpansion is experimental.')
-        self._objective_function = objective_function
-        self._objective_function_hessian = \
-            autograd.hessian(self._objective_function, argnum=0)
-
-        # In order to calculate derivatives d^kinput_dhyper^k, we will be
-        # Taylor expanding the gradient of the objective with respect to eta.
-        self._objective_function_eta_grad = \
-            autograd.grad(self._objective_function, argnum=0)
-
-        if hyper_par_objective_function is None:
-            self._hyper_par_objective_function = self._objective_function
-        else:
-            self._hyper_par_objective_function = hyper_par_objective_function
-
-        self.set_base_values(input_val0, hyper_val0, hess0=hess0)
-        self._set_order(order)
-
-    def set_base_values(self, input_val0, hyper_val0, hess0=None):
-        """
-        Set the values at which the Taylor series is to be evaluated.
-
-        Parameters
-        ---------------
-        input_val0: `numpy.ndarray` (N,)
-            The value of input_par at the optimum.
-        hyper_val0: `numpy.ndarray` (M,)
-            The value of hyper_par at which input_val0 was found.
-        hess0: `numpy.ndarray` (N, N)
-            Optional.  The Hessian of the objective at (input_val0, hyper_val0).
-            If not specified it is calculated at initialization.
-        """
-        self._input_val0 = deepcopy(input_val0)
-        self._hyper_val0 = deepcopy(hyper_val0)
-
-        if hess0 is None:
-            self._hess0 = \
-                self._objective_function_hessian(
-                    self._input_val0, self._hyper_val0)
-        else:
-            self._hess0 = hess0
-
-        # TODO: if the objective function returns a 1-d array and not a
-        # float then the Cholesky decomposition will fail because
-        # the Hessian will have an extra dimension.  This is a confusing
-        # error that we could catch explicitly at the cost of an extra
-        # function evaluation.  Is it worth it?
-        self.hess_solver = HessianSolver(self._hess0, 'factorization')
-
-    # Get a function returning the next derivative from the Taylor terms dterms.
-    def _get_dkinput_dhyperk_from_terms(self, dterms):
-        def dkinput_dhyperk(input_val, hyper_val, dhyper, tolerance=1e-8):
-            if tolerance is not None:
-                # Make sure you're evaluating sensitivity at the base parameters.
-                assert np.max(np.abs(input_val - self._input_val0)) <= tolerance
-                assert np.max(np.abs(hyper_val - self._hyper_val0)) <= tolerance
-            return evaluate_dketa_depsk(
-                self.hess_solver, dterms,
-                self._input_val0, self._hyper_val0, dhyper)
-        return dkinput_dhyperk
-
-    def _differentiate_terms(self, dterms, eval_next_eta_deriv):
-        dterms_derivs = []
-        for term in dterms:
-            dterms_derivs += term.differentiate(eval_next_eta_deriv)
-        return _consolidate_terms(dterms_derivs)
-
-    def _set_order(self, order):
-        self._order = order
-
-        # You need one more gradient derivative than the order of the Taylor
-        # approximation.
-        self._eval_g_derivs = _generate_two_term_fwd_derivative_array(
-            self._objective_function_eta_grad, order=self._order + 1)
-
-        self._taylor_terms_list = \
-            [ _get_taylor_base_terms(self._eval_g_derivs) ]
-        self._dkinput_dhyperk_list = []
-        for k in range(self._order - 1):
-            next_dkinput_dhyperk = \
-                self._get_dkinput_dhyperk_from_terms(
-                    self._taylor_terms_list[k])
-            next_taylor_terms = \
-                self._differentiate_terms(
-                    self._taylor_terms_list[k], next_dkinput_dhyperk)
-            self._dkinput_dhyperk_list.append(next_dkinput_dhyperk)
-            self._taylor_terms_list.append(next_taylor_terms)
-
-        self._dkinput_dhyperk_list.append(
-            self._get_dkinput_dhyperk_from_terms(
-                self._taylor_terms_list[self._order - 1]))
-
-    def evaluate_dkinput_dhyperk(self, dhyper, k):
-        """
-        Evaluate the derivative d^k input / d hyper^k in the direction dhyper.
-
-        Parameters
-        --------------
-        dhyper: `numpy.ndarray` (N, )
-            The direction ``new_hyper_val - hyper_val0`` in which to evaluate
-            the directional derivative.
-        k: `int`
-            The order of the derivative.
-
-        Returns
-        ------------
-            The value of the k^th derivative in the directoin dhyper.
-        """
-        if k <= 0:
-            raise ValueError('k must be at least one.')
-        if k > self._order:
-            raise ValueError(
-                'k must be no greater than the declared order={}'.format(
-                    self._order))
-        deriv_fun = self._dkinput_dhyperk_list[k - 1]
-        return deriv_fun(self._input_val0, self._hyper_val0, dhyper)
-
-    def evaluate_taylor_series(self, new_hyper_val,
-                               add_offset=True, max_order=None,
-                               sum_terms=True):
-        """
-        Evaluate the derivative ``d^k input / d hyper^k`` in the direction dhyper.
-
-        Parameters
-        --------------
-        new_hyper_val: `numpy.ndarray` (N, )
-            The new hyperparameter value at which to evaluate the
-            Taylor series.
-        add_offset: `bool`
-            Optional.  Whether to add the initial constant input_val0 to the
-            Taylor series.
-        max_order: `int`
-            Optional.  The order of the Taylor series.  Defaults to the
-            ``order`` argument to ``__init__``.
-        sum_terms: `bool`
-            If ``True``, add the terms in the Taylor series.  If ``False``,
-            return the terms as a list.
-
-        Returns
-        ------------
-            The Taylor series approximation to ``input_val(new_hyper_val)`` if
-            ``add_offset`` is ``True``, or to
-            ``input_val(new_hyper_val) - input_val0`` if ``False``.  If
-            ``sum_terms`` is ``True``, then a vector of the same length as
-            ``input_val`` is returned.  Otherwise, an array of
-            shape ``max_order + 1, len(input_val)`` is returned containing
-            the terms of the Taylor series approximation.
-        """
-        if max_order is None:
-            max_order = self._order
-        if max_order <= 0:
-            raise ValueError('max_order must be greater than zero.')
-        if max_order > self._order:
-            raise ValueError(
-                'max_order must be no greater than the declared order={}'.format(
-                    self._order))
-
-        if add_offset:
-            dinput = [self._input_val0]
-        else:
-            dinput = [0]
-        dhyper = new_hyper_val - self._hyper_val0
-        for k in range(1, max_order + 1):
-            dinput.append(
-                self.evaluate_dkinput_dhyperk(dhyper, k) / float(factorial(k)))
-
-        dinput = np.array(dinput)
-        if sum_terms:
-            return np.sum(dinput, axis=0)
-        else:
-            return dinput
->>>>>>> 36e4369b
 
 
 
 class SparseBlockHessian():
     def __init__(self, objective_function, sparsity_array):
-<<<<<<< HEAD
         raise NotImplementedError(
-            'This class is now implemented in the ``vittles`` package.')
-=======
-        """In terms of the class description, ``objective_function = f``,
-        ``opt_par = x``, and ``sparsity_array`` describes
-        the partition of ``x`` into :math:`(x_1, ..., x_G)`.
-
-        Parameters
-        ------------
-        objective_function : `callable`
-            An objective function of which to calculate a Hessian.   The
-            argument should be
-
-            - ``opt_par``: `numpy.ndarray` (N,) The optimization parameter.
-
-        sparsity_array : `numpy.ndarray` (G, M)
-            An array containing the indices of rows and columns of each block.
-            The Hessian should contain ``G`` dense blocks, each of which
-            is ``M`` by ``M``.  Each row of ``sparsity_array`` should contain
-            the indices of the corresponding block.  There must be no repeated
-            indices, and each block must be the same size.
-        """
-        warnings.warn(
-            'This class is being moved to the vittles package.',
-            DeprecationWarning)
-
-        self._fun = objective_function
-        self._sparsity_array = sparsity_array
-        self._num_blocks = self._sparsity_array.shape[0]
-        self._block_size = self._sparsity_array.shape[1]
-
-        if len(np.unique(sparsity_array)) != len(sparsity_array.flatten()):
-            raise ValueError(
-                'The indices in ``sparsity array`` must be unique.')
-
-        self._f_grad = autograd.grad(self._fun, argnum=0)
-        self._f_fwd_hess = _append_jvp(self._f_grad, num_base_args=1)
-
-    def _hess_summed_term(self, opt_par, ib):
-        """``ib`` is the index within the block.
-        """
-        v = np.zeros_like(opt_par)
-        v[self._sparsity_array[:, ib]] = 1
-        return self._f_fwd_hess(opt_par, v)
-
-    def get_block_hessian(self, opt_par, print_every=0):
-        """Get the block Hessian at ``opt_par`` and ``weights``.
-
-        Parmeters
-        ----------
-        opt_par : `numpy.ndarray`
-            The argument to ``objective_function`` at which to evaluate
-            the Hessian matrix.
-        print_every : `int`, optional.
-            How often to display progress.  If ``0``, nothing is printed.
-
-        Returns
-        --------
-        hessian : `scipy.sparse.coo_matrix` (N, N)
-            The block-sparse Hessian given by and ``sparsity_array``.
-        """
-        opt_par = np.atleast_1d(opt_par)
-        if opt_par.ndim != 1:
-            raise ValueError('``opt_par`` must be a vector.')
-
-        mat_vals = [] # These will be the entries of the Hessian
-        mat_rows = [] # These will be the row indices
-        mat_cols = [] # These will be the column indices
-
-        for ib in range(self._block_size):
-            if print_every > 0:
-                if ib % print_every == 0:
-                    print('Block index {} of {}.'.format(ib, self._block_size))
-            hess_prod = self._hess_summed_term(opt_par, ib)
-            for b in range(self._num_blocks):
-                hess_inds = self._sparsity_array[b, :]
-                mat_vals.extend(hess_prod[hess_inds])
-                mat_rows.extend(hess_inds)
-                mat_cols.extend(np.full(self._block_size, hess_inds[ib]))
-        if print_every > 0:
-            print('Done differentiating.')
-
-        d = len(opt_par)
-        h_sparse = coo_matrix((mat_vals, (mat_rows, mat_cols)), (d, d))
-        return h_sparse
->>>>>>> 36e4369b
+            'This class is now implemented in the ``vittles`` package.')